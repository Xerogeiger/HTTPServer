use crate::decode::gz_shared::{
    fixed_dist_lens, fixed_lit_len_lens, gen_codes, generate_crc32_table, DeflateBlockType,
    GzHeader, CODE_LENGTH_ORDER,
};
use crate::decode::lz77::{distance_code_and_bits, length_code_and_bits, lz77_parse, Token};
use std::cmp::Reverse;
use std::collections::BinaryHeap;
use std::io;

struct BitWriter {
    out: Vec<u8>,
    bit_buf: u8,
    bit_count: u8,
}

impl BitWriter {
    fn new() -> Self {
        BitWriter {
            out: Vec::new(),
            bit_buf: 0,
            bit_count: 0,
        }
    }

    /// Write a single bit (LSB first)
    fn write_bit(&mut self, bit: u8) {
        self.bit_buf |= (bit & 1) << self.bit_count;
        self.bit_count += 1;
        if self.bit_count == 8 {
            self.flush_byte();
        }
    }

    /// Write `count` bits from `bits` (LSB first)
    fn write_bits(&mut self, bits: u32, count: u8) {
        for i in 0..count {
            let b = ((bits >> i) & 1) as u8;
            self.write_bit(b);
        }
    }

    /// Align to next byte boundary by padding with zeros
    fn align_byte(&mut self) {
        while self.bit_count != 0 {
            self.write_bit(0);
        }
    }

    fn flush_byte(&mut self) {
        self.out.push(self.bit_buf);
        self.bit_buf = 0;
        self.bit_count = 0;
    }

    /// Finish writing bits and return the full byte vector
    fn finish(mut self) -> Vec<u8> {
        if self.bit_count > 0 {
            self.flush_byte();
        }
        self.out
    }
}

/// GZip Encoder supporting Stored, Fixed Huffman, Dynamic Huffman
pub struct GzEncoder {
    header: GzHeader,
}

pub struct DeflateEncoder {
    block_type: DeflateBlockType,
}

impl DeflateEncoder {
    pub fn new(block_type: DeflateBlockType) -> Self {
        DeflateEncoder { block_type }
    }

    pub fn encode(&self, data: &[u8]) -> io::Result<Vec<u8>> {
        let mut out = Vec::new();
        // 1) Run LZ77 encoding
        let tokens = lz77_parse(data);
        match self.block_type {
            DeflateBlockType::Stored => self.encode_stored(data, &mut out)?,
            DeflateBlockType::FixedHuffman => self.encode_fixed_tokens(&tokens, &mut out)?,
            DeflateBlockType::DynamicHuffman => self.encode_dynamic_tokens(&tokens, &mut out)?,
        }
        #[cfg(debug_assertions)]
        {
            use crate::decode::gz_decoder::DeflateDecoder;
            let mut dec = DeflateDecoder::new(&out);
            let mut verify = Vec::new();
            dec.decode(&mut verify).expect("Deflate self-check failed");
            debug_assert_eq!(&verify, data, "Deflate verification mismatch");
        }
        Ok(out)
    }

    fn encode_stored(&self, data: &[u8], out: &mut Vec<u8>) -> io::Result<()> {
        let mut offset = 0;
        while offset < data.len() {
            let chunk = &data[offset..(offset + 0xFFFF).min(data.len())];
            let is_last = offset + chunk.len() == data.len();
            // header bits
            let mut bw = BitWriter::new();
            bw.write_bit(if is_last { 1 } else { 0 }); // BFINAL
            bw.write_bits(0, 2); // BTYPE=00
            bw.align_byte();
            out.extend_from_slice(&bw.finish());
            // LEN/NLEN
            let len = chunk.len() as u16;
            out.extend_from_slice(&len.to_le_bytes());
            out.extend_from_slice(&(!len).to_le_bytes());
            // data
            out.extend_from_slice(chunk);
            offset += chunk.len();
        }
        Ok(())
    }

    /// Fixed Huffman using LZ77 tokens
    fn encode_fixed_tokens(&self, tokens: &[Token], out: &mut Vec<u8>) -> io::Result<()> {
        let mut bw = BitWriter::new();
        // header bits: BFINAL=1, BTYPE=01
        bw.write_bit(1);
        bw.write_bits(1, 2);

        let lit_lens = fixed_lit_len_lens();
        let dist_lens = fixed_dist_lens();
        let lit_codes = gen_codes(&lit_lens);
        let dist_codes = gen_codes(&dist_lens);

        for token in tokens {
            match *token {
                Token::Literal(b) => {
                    if let Some((code, len)) = lit_codes[b as usize] {
                        bw.write_bits(code, len);
                    }
                }
                Token::Match { length, distance } => {
                    // length code + extra
                    let (sym, eb, base) = length_code_and_bits(length);
                    let (code, len) = lit_codes[sym].unwrap();
                    bw.write_bits(code, len);
                    bw.write_bits((length - base) as u32, eb);
                    // distance code + extra
                    let (dsym, deb, dbase) = distance_code_and_bits(distance);
                    let (dcode, dlen) = dist_codes[dsym].unwrap();
                    bw.write_bits(dcode, dlen);
                    bw.write_bits((distance - dbase) as u32, deb);
                }
            }
        }
        // EOB
        let (code, len) = lit_codes[256].unwrap();
        bw.write_bits(code, len);
        bw.align_byte();
        out.extend_from_slice(&bw.finish());
        Ok(())
    }

    /// Dynamic Huffman using LZ77 tokens
    fn encode_dynamic_tokens(&self, tokens: &[Token], out: &mut Vec<u8>) -> io::Result<()> {
        let mut bw = BitWriter::new();
        // header bits: BFINAL=1, BTYPE=10
        bw.write_bit(1);
        bw.write_bits(2, 2);

        // 1) count frequencies from tokens
        let mut lit_freq = [0u32; 286];
        let mut dist_freq = [0u32; 32];
        // ensure at least EOB and one distance
        lit_freq[256] = 1;
        dist_freq[0] = 1;
        for token in tokens {
            match *token {
                Token::Literal(b) => {
                    lit_freq[b as usize] += 1;
                }
                Token::Match { length, distance } => {
                    let (sym, _, _) = length_code_and_bits(length);
                    lit_freq[sym] += 1;
                    let (dsym, _, _) = distance_code_and_bits(distance);
                    dist_freq[dsym] += 1;
                }
            }
        }

        // 2) generate code lengths
        let mut lit_lens = huffman_code_lengths(&lit_freq, 15)?;
        let mut dist_lens = huffman_code_lengths(&dist_freq, 15)?;

        // ensure required symbols have codes
        if lit_lens[256] == 0 {
            lit_lens[256] = 1;
        }

        for token in tokens {
            if let Token::Match { length, distance } = *token {
                let (sym, _, _) = length_code_and_bits(length);
                if lit_lens[sym] == 0 {
                    lit_lens[sym] = 1;
                }
                let (dsym, _, _) = distance_code_and_bits(distance);
                if dist_lens[dsym] == 0 {
                    dist_lens[dsym] = 1;
                }
            }
        }

        // 3) write HLIT, HDIST, HCLEN
        let last_lit = find_last_nonzero(&lit_lens);
        let last_dist = find_last_nonzero(&dist_lens);
        let hlit = (last_lit + 1) - 257;
        let hdist = (last_dist + 1) - 1;
        let clens = build_clens(&lit_lens, &dist_lens)?;
        let last_clen = find_last_nonzero(&clens);
        let hclen = (last_clen + 1) - 4;
        bw.write_bits(hlit as u32, 5);
        bw.write_bits(hdist as u32, 5);
        bw.write_bits(hclen as u32, 4);

        // 4) emit code-length tree
        for &i in &CODE_LENGTH_ORDER[..(hclen + 4) as usize] {
            bw.write_bits(clens[i] as u32, 3);
        }
        // RLE of lengths using code-length codes
        let cl_codes = gen_codes(&clens);
        let mut combined = Vec::with_capacity(last_lit + 1 + last_dist + 1);
        combined.extend_from_slice(&lit_lens[..last_lit + 1]);
        combined.extend_from_slice(&dist_lens[..last_dist + 1]);
        rle_encode(&mut bw, &combined, &cl_codes);

        // 5) encode tokens using same bitwriter
        let lit_codes = gen_codes(&lit_lens);
        let dist_codes = gen_codes(&dist_lens);
        for token in tokens {
            match *token {
                Token::Literal(b) => {
                    let (code, len) = lit_codes[b as usize].unwrap();
                    bw.write_bits(code, len);
                }
                Token::Match { length, distance } => {
                    let (sym, eb, base) = length_code_and_bits(length);
                    let (code, len) = lit_codes[sym].unwrap();
                    bw.write_bits(code, len);
                    bw.write_bits((length - base) as u32, eb);
                    let (dsym, deb, dbase) = distance_code_and_bits(distance);
                    let (dcode, dlen) = dist_codes[dsym].unwrap();
                    bw.write_bits(dcode, dlen);
                    bw.write_bits((distance - dbase) as u32, deb);
                }
            }
        }
        // EOB
        let (code, len) = lit_codes[256].unwrap();
        bw.write_bits(code, len);
        bw.align_byte();
        out.extend_from_slice(&bw.finish());
        Ok(())
    }
}

impl GzEncoder {
    pub fn new() -> Self {
        GzEncoder {
            header: GzHeader::new(),
        }
    }

    pub fn encode(&self, data: &[u8]) -> io::Result<Vec<u8>> {
        let mut out = Vec::new();
        // 1) GZip header
        out.extend_from_slice(&self.header.to_bytes());

        let before_time = std::time::SystemTime::now()
            .duration_since(std::time::UNIX_EPOCH)
            .map_err(|_| io::Error::new(io::ErrorKind::Other, "System time before epoch"))?;

        // 2) Body
        let mut deflate = DeflateEncoder::new(DeflateBlockType::DynamicHuffman);

        // Encode the data using deflate
        let deflated_data = deflate.encode(data)?;

        let after_time = std::time::SystemTime::now()
            .duration_since(std::time::UNIX_EPOCH)
            .map_err(|_| io::Error::new(io::ErrorKind::Other, "System time before epoch"))?;

        if cfg!(debug_assertions) {
            println!("Encoding {} bytes with GZip took {} milliseconds", data.len(), (after_time - before_time).as_millis());
        }

        out.extend_from_slice(&deflated_data);

        // 3) Trailer
        let crc = compute_crc32(data);
        out.extend_from_slice(&crc.to_le_bytes());
        out.extend_from_slice(&(data.len() as u32).to_le_bytes());

        Ok(out)
    }
}

<<<<<<< HEAD
/// Compute length‑limited Huffman code lengths for the given symbol
/// frequencies. First a normal Huffman tree is built to obtain initial
/// lengths. If any length exceeds `max_bits`, the counts are adjusted in a
/// zlib‑style manner so that all final lengths are at most `max_bits`.
=======
/// Compute length-limited Huffman code lengths using a binary tree followed by
/// a balancing step. All returned lengths are guaranteed to be ≤ `max_bits`.
>>>>>>> b3853007
fn huffman_code_lengths(symbol_frequencies: &[u32], max_bits: usize) -> io::Result<Vec<u8>> {
    let n = symbol_frequencies.len();

    // gather symbols with non-zero frequency
    let mut symbols: Vec<(u32, usize)> = symbol_frequencies
        .iter()
        .enumerate()
        .filter(|&(_, &f)| f > 0)
        .map(|(i, &f)| (f, i))
        .collect();

    if symbols.is_empty() {
        return Err(io::Error::new(
            io::ErrorKind::InvalidInput,
            "all frequencies zero",
        ));
    }
    if symbols.len() > (1 << max_bits) {
        return Err(io::Error::new(
            io::ErrorKind::InvalidInput,
            "too many symbols for given max_bits",
        ));
    }
    if symbols.len() == 1 {
        let mut lens = vec![0u8; n];
        lens[symbols[0].1] = 1;
        return Ok(lens);
    }

    // --- build standard Huffman tree ---
    #[derive(Clone)]
    struct Node {
        freq: u32,
        left: Option<usize>,
        right: Option<usize>,
        symbol: Option<usize>,
    }
    let mut nodes: Vec<Node> = Vec::new();
    let mut heap = BinaryHeap::new();

    for &(f, idx) in &symbols {
        let id = nodes.len();
        nodes.push(Node {
            freq: f,
            left: None,
            right: None,
            symbol: Some(idx),
        });
        heap.push(Reverse((f, id)));
    }

    // ensure at least two nodes
    if heap.len() == 1 {
        let id = nodes.len();
        nodes.push(Node {
            freq: 0,
            left: None,
            right: None,
            symbol: None,
        });
        heap.push(Reverse((0, id)));
    }

    while heap.len() > 1 {
        let Reverse((f1, i1)) = heap.pop().unwrap();
        let Reverse((f2, i2)) = heap.pop().unwrap();
        let parent = nodes.len();
        nodes.push(Node {
            freq: f1 + f2,
            left: Some(i1),
            right: Some(i2),
            symbol: None,
        });
        heap.push(Reverse((f1 + f2, parent)));
    }
    let root = heap.pop().unwrap().0 .1;

    // traverse to get initial lengths
    let mut lengths = vec![0u8; n];
    fn walk(nodes: &[Node], idx: usize, depth: u8, out: &mut [u8]) {
        if let Some(sym) = nodes[idx].symbol {
            out[sym] = depth;
        } else {
            if let Some(l) = nodes[idx].left {
                walk(nodes, l, depth + 1, out);
            }
            if let Some(r) = nodes[idx].right {
                walk(nodes, r, depth + 1, out);
            }
        }
    }
    walk(&nodes, root, 0, &mut lengths);
<<<<<<< HEAD

    let mut max_len = lengths.iter().copied().max().unwrap_or(0) as usize;

=======

    let mut max_len = lengths.iter().copied().max().unwrap_or(0) as usize;

>>>>>>> b3853007
    // count number of codes for each length
    let mut bl_count = vec![0usize; max_len + 1];
    for &l in &lengths {
        if l > 0 {
            bl_count[l as usize] += 1;
<<<<<<< HEAD
        }
    }

    // limit lengths greater than `max_bits`
    if max_len > max_bits {
        let mut overflow = 0usize;
        for bits in max_bits + 1..=max_len {
            overflow += bl_count[bits];
            bl_count[max_bits] += bl_count[bits];
            bl_count[bits] = 0;
        }

        while overflow > 0 {
            let mut bits = max_bits - 1;
            while bl_count[bits] == 0 {
                bits -= 1;
            }
            // move one count from the longest available length
            bl_count[bits] -= 1;
            bl_count[bits + 1] += 2;
            bl_count[max_bits] -= 1;
            overflow -= 1;
        }
        max_len = max_bits;
    }

    // assign lengths to symbols (shorter lengths for higher frequencies)
    symbols.sort_by_key(|&(f, _)| f); // ascending
    let mut result = vec![0u8; n];
    let mut idx = symbols.len();
    for bits in 1..=max_len {
        let count = bl_count[bits];
        for _ in 0..count {
            if idx == 0 {
                break;
            }
            idx -= 1;
            let sym = symbols[idx].1;
            result[sym] = bits as u8;
        }
    }

=======
        }
    }

    // redistribute lengths longer than max_bits
    if max_len > max_bits {
        let mut overflow: usize = bl_count
            .iter()
            .enumerate()
            .skip(max_bits + 1)
            .map(|(_, &c)| c)
            .sum();

        for bits in ((1 + max_bits)..=max_len).rev() {
            while bl_count[bits] > 0 && overflow > 0 {
                bl_count[bits] -= 1;
                bl_count[bits - 1] += 2;
                overflow -= 1;
            }
        }
        max_len = max_bits;
    }

    // assign lengths to symbols (shorter lengths for higher frequencies)
    symbols.sort_by_key(|&(f, _)| f); // ascending
    let mut result = vec![0u8; n];
    let mut idx = symbols.len();
    for bits in 1..=max_len {
        let count = bl_count[bits];
        for _ in 0..count {
            if idx == 0 {
                break;
            }
            idx -= 1;
            let sym = symbols[idx].1;
            result[sym] = bits as u8;
        }
    }

>>>>>>> b3853007
    Ok(result)
}

/// Find the last index with a non-zero length (or 0 if all are zero).
fn find_last_nonzero(lens: &[u8]) -> usize {
    lens.iter().rposition(|&l| l != 0).unwrap_or(0)
}

/// Build the 19 code-length code lengths (clens) for dynamic Huffman header.
/// lit_lens: code lengths for literal/length alphabet (257+ symbols)
/// dist_lens: code lengths for distance alphabet
/// Returns a Vec<u8> of length 19, one code length per code-length code symbol.
fn build_clens(lit_lens: &[u8], dist_lens: &[u8]) -> io::Result<Vec<u8>> {
    // 1) Combine the two length arrays
    let mut combined = Vec::with_capacity(lit_lens.len() + dist_lens.len());
    combined.extend_from_slice(lit_lens);
    combined.extend_from_slice(dist_lens);

    // 2) Run-length encode and count frequencies of CL codes 0..18
    //    0-15: literal lengths, 16: repeat prev 3-6, 17: repeat 3-10 zero, 18: repeat 11-138 zero
    let mut freqs = vec![0u32; 19];
    let mut i = 0;
    while i < combined.len() {
        let val = combined[i];
        // count run length
        let mut run = 1;
        while i + run < combined.len() && combined[i + run] == val {
            run += 1;
        }
        let mut remain = run;
        if val == 0 {
            // zeros
            // code 18 for 11-138 zeros
            while remain >= 11 {
                let chunk = remain.min(138);
                freqs[18] += 1;
                remain -= chunk;
            }
            // code 17 for 3-10 zeros
            while remain >= 3 {
                let chunk = remain.min(10);
                freqs[17] += 1;
                remain -= chunk;
            }
            // code 0 for leftover zeros
            freqs[0] += remain as u32;
        } else {
            // non-zero lengths
            // output first occurrence
            freqs[val as usize] += 1;
            remain -= 1;
            // code 16 for repeats of previous len (3-6)
            while remain >= 3 {
                let chunk = remain.min(6);
                freqs[16] += 1;
                remain -= chunk;
            }
            // leftover single repeats
            freqs[val as usize] += remain as u32;
        }
        i += run;
    }

    // 3) Compute Huffman code lengths for these 19 symbols, max 7 bits
    let clens = huffman_code_lengths(&freqs, 7)?;
    Ok(clens)
}

/// Run-length encode a sequence of code lengths and write to BitWriter
/// lens: array of code lengths (literal/length or distance)
fn rle_encode(bw: &mut BitWriter, lens: &[u8], codes: &[Option<(u32, u8)>]) {
    let mut i = 0;
    while i < lens.len() {
        let val = lens[i];
        let mut run = 1;
        while i + run < lens.len() && lens[i + run] == val {
            run += 1;
        }
        if val == 0 {
            // zeros: code 18,17,0
            let mut r = run;
            while r >= 11 {
                let chunk = r.min(138);
                let (code, len) = codes[18].unwrap();
                bw.write_bits(code, len);
                bw.write_bits((chunk - 11) as u32, 7);
                r -= chunk;
            }
            if r >= 3 {
                let chunk = r.min(10);
                let (code, len) = codes[17].unwrap();
                bw.write_bits(code, len);
                bw.write_bits((chunk - 3) as u32, 3);
                r -= chunk;
            }
            for _ in 0..r {
                let (code, len) = codes[0].unwrap();
                bw.write_bits(code, len);
            }
        } else {
            // non-zeros: code val,16
            let mut r = run;
            // first occurrence
            let (code, clen) = codes[val as usize].unwrap();
            bw.write_bits(code, clen);
            r -= 1;
            while r >= 3 {
                let chunk = r.min(6);
                let (code16, len16) = codes[16].unwrap();
                bw.write_bits(code16, len16);
                bw.write_bits((chunk - 3) as u32, 2);
                r -= chunk;
            }
            for _ in 0..r {
                let (code, clen) = codes[val as usize].unwrap();
                bw.write_bits(code, clen);
            }
        }
        i += run;
    }
}

/// Compute CRC32 for GZip trailer (using runtime-generated table)
fn compute_crc32(data: &[u8]) -> u32 {
    let table = generate_crc32_table();
    let mut crc = 0xFFFF_FFFFu32;
    for &b in data {
        let idx = ((crc ^ b as u32) & 0xFF) as usize;
        crc = (crc >> 8) ^ table[idx];
    }
    crc ^ 0xFFFF_FFFF
}

#[cfg(test)]
mod tests {
    use super::*;
    use crate::decode::gz_decoder::{DeflateDecoder, GzDecoder};
    use std::io::Read;

    // —— BitWriter tests —— //

    #[test]
    fn test_bit_writer_basic() {
        let mut bw = BitWriter::new();
        bw.write_bit(1);
        bw.write_bit(0);
        bw.write_bits(0b101, 3);
        bw.align_byte();
        let result = bw.finish();
        // LSB-first: bits are 1,0,1,0,1,0,0,0 => 0b00010101
        assert_eq!(result, vec![0b00010101]);
    }

    #[test]
    fn test_bit_writer_multiple_bytes() {
        let mut bw = BitWriter::new();
        // Write 16 bits: 0xABCD (1010_1011_1100_1101), LSB-first per byte
        bw.write_bits(0xAB, 8);
        bw.write_bits(0xCD, 8);
        let result = bw.finish();
        assert_eq!(result, vec![0xAB, 0xCD]);
    }

    // —— Deflate round‑trip tests —— //

    fn deflate_round_trip(block: DeflateBlockType, data: &[u8]) {
        let encoder = DeflateEncoder::new(block);
        let encoded = encoder.encode(data).expect("encode failed");
        let mut decoder = DeflateDecoder::new(&encoded[..]);
        let mut decoded = Vec::new();
        decoder.decode(&mut decoded).expect("Decode failed: ");
        assert_eq!(&decoded, data);
    }

    #[test]
    fn test_deflate_stored_round_trip() {
        deflate_round_trip(DeflateBlockType::Stored, b"Hello, stored!");
    }

    #[test]
    fn test_deflate_fixed_round_trip() {
        deflate_round_trip(DeflateBlockType::FixedHuffman, b"Hello, fixed!");
    }

    #[test]
    fn test_empty_input_deflate() {
        deflate_round_trip(DeflateBlockType::FixedHuffman, b"");
    }

<<<<<<< HEAD
=======
    #[test]
    fn test_deflate_dynamic_round_trip() {
        deflate_round_trip(DeflateBlockType::DynamicHuffman, b"Hello, dynamic!");
    }

>>>>>>> b3853007
    // —— GZIP round‑trip tests —— //

    #[test]
    fn test_gzip_round_trip() {
        let encoder = GzEncoder::new();
        let data = b"The quick brown fox jumps over the lazy dog";
        let encoded = encoder.encode(data).unwrap();
        // header magic
        assert_eq!(encoded[0], 0x1f);
        assert_eq!(encoded[1], 0x8b);

        // decode with your GzDecoder
        let decoded = GzDecoder::load(&encoded[..]).unwrap().decompress().unwrap();
        assert_eq!(&decoded, data);
    }

    #[test]
    fn test_empty_input_gzip() {
        let encoder = GzEncoder::new();
        let encoded = encoder.encode(&[]).unwrap();

        match GzDecoder::load(&encoded).unwrap().decompress() {
            Ok(decoded) => assert!(
                decoded.is_empty(),
                "Expected empty input to decode to empty output but got {}",
                decoded.len()
            ),
            Err(e) => panic!("Decoding empty input failed: {}", e),
        }
    }

    // —— Huffman code lengths error cases —— //

    #[test]
    fn test_huffman_code_lengths_all_zero_error() {
        let freqs = vec![0u32, 0, 0];
        assert!(huffman_code_lengths(&freqs, 15).is_err());
    }

    #[test]
    fn test_huffman_code_lengths_overflow_error() {
        let freqs = vec![1u32; 100];
        assert!(huffman_code_lengths(&freqs, 1).is_err());
    }

    // —— find_last_nonzero edge cases —— //

    #[test]
    fn test_find_last_nonzero_normal() {
        let lens = vec![1, 0, 2, 0, 3, 0];
        assert_eq!(find_last_nonzero(&lens), 4);
    }

    #[test]
    fn test_find_last_nonzero_all_zero() {
        let lens = vec![0, 0, 0];
        assert_eq!(find_last_nonzero(&lens), 0);
    }

    // —— CRC32 consistency & uniqueness —— //

    #[test]
    fn test_compute_crc32_nonzero() {
        let crc = compute_crc32(b"test");
        assert_ne!(crc, 0);
    }

    #[test]
    fn test_crc32_consistency() {
        let a = compute_crc32(b"repeat");
        let b = compute_crc32(b"repeat");
        assert_eq!(a, b);
    }

    #[test]
    fn test_crc32_uniqueness() {
        let a = compute_crc32(b"foo");
        let b = compute_crc32(b"bar");
        assert_ne!(a, b);
    }

    #[test]
    fn test_dynamic_huffman_skewed() {
        // build highly skewed data: many 'A's and few other bytes
        let mut data = Vec::new();
        data.extend(std::iter::repeat(b'A').take(1000));
        data.extend(b"BCDE");

        // encode and decode using dynamic Huffman
        let encoder = DeflateEncoder::new(DeflateBlockType::DynamicHuffman);
        let encoded = encoder.encode(&data).expect("encode failed");
        let mut dec = DeflateDecoder::new(&encoded[..]);
        let mut out = Vec::new();
        dec.decode(&mut out).expect("decode failed");
        assert_eq!(out, data);

        // verify generated code lengths do not exceed 15 bits
        let tokens = lz77_parse(&data);
        let mut lit_freq = [0u32; 286];
        let mut dist_freq = [0u32; 32];
        lit_freq[256] = 1; // EOB
        dist_freq[0] = 1;
        for t in &tokens {
            match *t {
                Token::Literal(b) => lit_freq[b as usize] += 1,
                Token::Match { length, distance } => {
                    let (sym, _, _) = length_code_and_bits(length);
                    lit_freq[sym] += 1;
                    let (dsym, _, _) = distance_code_and_bits(distance);
                    dist_freq[dsym] += 1;
                }
            }
        }
        let ll = huffman_code_lengths(&lit_freq, 15).unwrap();
        let dl = huffman_code_lengths(&dist_freq, 15).unwrap();
        assert!(ll.iter().all(|&l| l <= 15));
        assert!(dl.iter().all(|&l| l <= 15));
    }

    // —— Compatibility with flate2 —— //

    #[test]
    fn test_encode_compatible_with_flate2_decoder() {
        use flate2::read::GzDecoder as FlateDecoder;
        use std::io::Read;

        let data = b"gzip interoperability test";
        let encoded = GzEncoder::new().encode(data).expect("encode failed");

        let mut decoder = FlateDecoder::new(&encoded[..]);
        let mut out = Vec::new();
        decoder.read_to_end(&mut out).expect("flate2 decode failed");
        assert_eq!(&out, data);
    }

    #[test]
    fn test_decode_flate2_encoded_data() {
        use flate2::{write::GzEncoder as FlateEncoder, Compression};
        use std::io::Write;

        let data = b"round trip via flate2";
        let mut enc = FlateEncoder::new(Vec::new(), Compression::default());
        enc.write_all(data).unwrap();
        let encoded = enc.finish().unwrap();

        let decoded = GzDecoder::load(&encoded).unwrap().decompress().unwrap();
        assert_eq!(&decoded, data);
    }

    #[test]
    #[ignore]
    fn bench_gzip_encode_speed() {
        let size = 288_399;
        let data: Vec<u8> = (0..size).map(|i| (i * 31 % 251) as u8).collect();
        let enc = GzEncoder::new();
        let now = std::time::Instant::now();
        let _ = enc.encode(&data).unwrap();
        eprintln!(
            "Encoding {} bytes took {} ms",
            size,
            now.elapsed().as_millis()
        );
    }
}<|MERGE_RESOLUTION|>--- conflicted
+++ resolved
@@ -301,15 +301,10 @@
     }
 }
 
-<<<<<<< HEAD
 /// Compute length‑limited Huffman code lengths for the given symbol
 /// frequencies. First a normal Huffman tree is built to obtain initial
 /// lengths. If any length exceeds `max_bits`, the counts are adjusted in a
 /// zlib‑style manner so that all final lengths are at most `max_bits`.
-=======
-/// Compute length-limited Huffman code lengths using a binary tree followed by
-/// a balancing step. All returned lengths are guaranteed to be ≤ `max_bits`.
->>>>>>> b3853007
 fn huffman_code_lengths(symbol_frequencies: &[u32], max_bits: usize) -> io::Result<Vec<u8>> {
     let n = symbol_frequencies.len();
 
@@ -402,21 +397,14 @@
         }
     }
     walk(&nodes, root, 0, &mut lengths);
-<<<<<<< HEAD
 
     let mut max_len = lengths.iter().copied().max().unwrap_or(0) as usize;
 
-=======
-
-    let mut max_len = lengths.iter().copied().max().unwrap_or(0) as usize;
-
->>>>>>> b3853007
     // count number of codes for each length
     let mut bl_count = vec![0usize; max_len + 1];
     for &l in &lengths {
         if l > 0 {
             bl_count[l as usize] += 1;
-<<<<<<< HEAD
         }
     }
 
@@ -459,46 +447,6 @@
         }
     }
 
-=======
-        }
-    }
-
-    // redistribute lengths longer than max_bits
-    if max_len > max_bits {
-        let mut overflow: usize = bl_count
-            .iter()
-            .enumerate()
-            .skip(max_bits + 1)
-            .map(|(_, &c)| c)
-            .sum();
-
-        for bits in ((1 + max_bits)..=max_len).rev() {
-            while bl_count[bits] > 0 && overflow > 0 {
-                bl_count[bits] -= 1;
-                bl_count[bits - 1] += 2;
-                overflow -= 1;
-            }
-        }
-        max_len = max_bits;
-    }
-
-    // assign lengths to symbols (shorter lengths for higher frequencies)
-    symbols.sort_by_key(|&(f, _)| f); // ascending
-    let mut result = vec![0u8; n];
-    let mut idx = symbols.len();
-    for bits in 1..=max_len {
-        let count = bl_count[bits];
-        for _ in 0..count {
-            if idx == 0 {
-                break;
-            }
-            idx -= 1;
-            let sym = symbols[idx].1;
-            result[sym] = bits as u8;
-        }
-    }
-
->>>>>>> b3853007
     Ok(result)
 }
 
@@ -687,15 +635,11 @@
     fn test_empty_input_deflate() {
         deflate_round_trip(DeflateBlockType::FixedHuffman, b"");
     }
-
-<<<<<<< HEAD
-=======
+  
     #[test]
     fn test_deflate_dynamic_round_trip() {
         deflate_round_trip(DeflateBlockType::DynamicHuffman, b"Hello, dynamic!");
     }
-
->>>>>>> b3853007
     // —— GZIP round‑trip tests —— //
 
     #[test]
